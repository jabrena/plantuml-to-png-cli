<?xml version="1.0" encoding="UTF-8"?>
<project xmlns="http://maven.apache.org/POM/4.0.0"
    xmlns:xsi="http://www.w3.org/2001/XMLSchema-instance"
    xsi:schemaLocation="http://maven.apache.org/POM/4.0.0 http://maven.apache.org/xsd/maven-4.0.0.xsd">
    <modelVersion>4.0.0</modelVersion>

    <groupId>info.jab.cli</groupId>
    <artifactId>puml-to-png</artifactId>
    <version>0.5.0</version>

    <properties>
        <java.version>24</java.version>
        <maven.version>3.9.9</maven.version>
        <project.build.sourceEncoding>UTF-8</project.build.sourceEncoding>
        <project.reporting.outputEncoding>UTF-8</project.reporting.outputEncoding>

        <!-- Dependencies -->
        <jspecify.version>1.0.0</jspecify.version>
        <slf4j.version>2.0.17</slf4j.version>
        <logback.version>1.5.18</logback.version>
        <picocli.version>4.7.7</picocli.version>
        <jcolor.version>5.5.1</jcolor.version>
        <jfiglet.version>0.0.9</jfiglet.version>

<<<<<<< HEAD
        <!-- Test dependencies -->
        <junit.version>5.13.1</junit.version>
        <assertj.version>3.27.3</assertj.version>
        <mockito.version>5.18.0</mockito.version>
        <byte-buddy.version>1.17.5</byte-buddy.version>
        <wiremock.version>3.13.0</wiremock.version>
=======
    <!-- Test dependencies -->
    <junit.version>5.13.1</junit.version>
    <assertj.version>3.27.3</assertj.version>
    <mockito.version>5.18.0</mockito.version>
    <byte-buddy.version>1.17.5</byte-buddy.version>
    <wiremock.version>3.13.1</wiremock.version>
>>>>>>> b7be0000

        <!-- Maven Extensions -->
        <maven-extensions-timeline.version>2.0.3</maven-extensions-timeline.version>
        <maven-extensions-build-cache.version>1.2.0</maven-extensions-build-cache.version>

        <!-- Maven Plugins -->
        <maven-plugin-flatten.version>1.7.0</maven-plugin-flatten.version>
        <maven-plugin-enforcer.version>3.5.0</maven-plugin-enforcer.version>
        <extra-enforcer-rules.version>1.9.0</extra-enforcer-rules.version>
        <maven-plugin-compiler.version>3.14.0</maven-plugin-compiler.version>
        <error-prone.version>2.38.0</error-prone.version>
        <nullaway.version>0.12.7</nullaway.version>
        <maven-plugin-surefire.version>3.5.3</maven-plugin-surefire.version>
        <maven-plugin-failsafe.version>3.5.3</maven-plugin-failsafe.version>
        <maven-plugin-jxr.version>3.6.0</maven-plugin-jxr.version>
        <maven-plugin-jacoco.version>0.8.13</maven-plugin-jacoco.version>
        <maven-plugin-versions.version>2.18.0</maven-plugin-versions.version>
        <maven-plugin-git-commit-id.version>4.9.10</maven-plugin-git-commit-id.version>
        <maven-plugin-sonar.version>4.0.0.4121</maven-plugin-sonar.version>
        <maven-plugin-spotless.version>2.44.5</maven-plugin-spotless.version>

        <!-- Coverage -->
        <coverage.level>80</coverage.level>
    </properties>

    <dependencyManagement>
        <dependencies>
            <dependency>
                <groupId>org.junit</groupId>
                <artifactId>junit-bom</artifactId>
                <version>${junit.version}</version>
                <type>pom</type>
                <scope>import</scope>
            </dependency>
            <dependency>
                <groupId>org.mockito</groupId>
                <artifactId>mockito-bom</artifactId>
                <version>${mockito.version}</version>
                <type>pom</type>
                <scope>import</scope>
            </dependency>
        </dependencies>
    </dependencyManagement>

    <dependencies>
        <!-- Null Safety Annotations -->
        <dependency>
            <groupId>org.jspecify</groupId>
            <artifactId>jspecify</artifactId>
            <version>${jspecify.version}</version>
        </dependency>
        <dependency>
            <groupId>org.slf4j</groupId>
            <artifactId>slf4j-api</artifactId>
            <version>${slf4j.version}</version>
        </dependency>
        <dependency>
            <groupId>ch.qos.logback</groupId>
            <artifactId>logback-classic</artifactId>
            <version>${logback.version}</version>
        </dependency>
        <dependency>
            <groupId>info.picocli</groupId>
            <artifactId>picocli</artifactId>
            <version>${picocli.version}</version>
        </dependency>
        <dependency>
            <groupId>com.github.lalyos</groupId>
            <artifactId>jfiglet</artifactId>
            <version>${jfiglet.version}</version>
        </dependency>
        <dependency>
            <groupId>com.diogonunes</groupId>
            <artifactId>JColor</artifactId>
            <version>${jcolor.version}</version>
        </dependency>

        <!-- Test Dependencies -->
        <dependency>
            <groupId>org.junit.jupiter</groupId>
            <artifactId>junit-jupiter-api</artifactId>
            <scope>test</scope>
        </dependency>
        <!-- Optionally: parameterized tests support -->
        <dependency>
            <groupId>org.junit.jupiter</groupId>
            <artifactId>junit-jupiter-params</artifactId>
            <scope>test</scope>
        </dependency>
        <!-- AssertJ for fluent assertions -->
        <dependency>
            <groupId>org.assertj</groupId>
            <artifactId>assertj-core</artifactId>
            <version>${assertj.version}</version>
            <scope>test</scope>
        </dependency>
        <!-- Mockito for mocking -->
        <dependency>
            <groupId>org.mockito</groupId>
            <artifactId>mockito-core</artifactId>
            <scope>test</scope>
        </dependency>
        <dependency>
            <groupId>org.mockito</groupId>
            <artifactId>mockito-junit-jupiter</artifactId>
            <scope>test</scope>
        </dependency>
        <!-- Mockito needs these dependencies updated to fix the issue about
        org.mockito.plugins.MockMaker -->
        <dependency>
            <groupId>net.bytebuddy</groupId>
            <artifactId>byte-buddy-agent</artifactId>
            <version>${byte-buddy.version}</version>
            <scope>test</scope>
        </dependency>
        <dependency>
            <groupId>net.bytebuddy</groupId>
            <artifactId>byte-buddy</artifactId>
            <version>${byte-buddy.version}</version>
            <scope>test</scope>
        </dependency>
        <dependency>
            <groupId>org.wiremock</groupId>
            <artifactId>wiremock-standalone</artifactId>
            <version>${wiremock.version}</version>
            <scope>test</scope>
        </dependency>
    </dependencies>

    <build>
        <extensions>
            <extension>
                <groupId>io.takari.maven</groupId>
                <artifactId>maven-timeline</artifactId>
                <version>${maven-extensions-timeline.version}</version>
            </extension>
        </extensions>

        <plugins>
            <plugin>
                <groupId>com.diffplug.spotless</groupId>
                <artifactId>spotless-maven-plugin</artifactId>
                <version>${maven-plugin-spotless.version}</version>
                <configuration>
                    <encoding>UTF-8</encoding>
                    <java>
                        <removeUnusedImports />
                        <importOrder>
                            <order>,\#</order>
                        </importOrder>
                        <endWithNewline />
                        <trimTrailingWhitespace />
                        <indent>
                            <spaces>true</spaces>
                            <spacesPerTab>4</spacesPerTab>
                        </indent>
                    </java>
                </configuration>
                <executions>
                    <execution>
                        <goals>
                            <goal>check</goal>
                        </goals>
                        <phase>process-sources</phase>
                    </execution>
                </executions>
            </plugin>

            <!-- Maven Enforcer Plugin -->
            <plugin>
                <groupId>org.apache.maven.plugins</groupId>
                <artifactId>maven-enforcer-plugin</artifactId>
                <version>${maven-plugin-enforcer.version}</version>
                <dependencies>
                    <dependency>
                        <groupId>org.codehaus.mojo</groupId>
                        <artifactId>extra-enforcer-rules</artifactId>
                        <version>${extra-enforcer-rules.version}</version>
                    </dependency>
                </dependencies>
                <executions>
                    <execution>
                        <id>enforce</id>
                        <configuration>
                            <rules>
                                <dependencyConvergence />
                                <banDuplicatePomDependencyVersions />
                                <banCircularDependencies />
                                <requireMavenVersion>
                                    <version>${maven.version}</version>
                                </requireMavenVersion>
                                <requireJavaVersion>
                                    <version>${java.version}</version>
                                </requireJavaVersion>
                                <bannedDependencies>
                                    <excludes>
                                        <exclude>org.projectlombok:lombok</exclude>
                                    </excludes>
                                </bannedDependencies>
                            </rules>
                            <fail>true</fail>
                        </configuration>
                        <goals>
                            <goal>enforce</goal>
                        </goals>
                    </execution>
                </executions>
            </plugin>

            <!-- Maven Compiler Plugin -->
            <plugin>
                <groupId>org.apache.maven.plugins</groupId>
                <artifactId>maven-compiler-plugin</artifactId>
                <version>${maven-plugin-compiler.version}</version>
                <configuration>
                    <release>${java.version}</release>
                    <compilerArgs>
                        <arg>-Xlint:all</arg>
                        <arg>-Werror</arg>
                        <!-- Error prone settings-->
                        <arg>-XDcompilePolicy=simple</arg>
                        <arg>--should-stop=ifError=FLOW</arg>
                        <arg>-Xplugin:ErrorProne \
                            -Xep:NullAway:ERROR \
                            -XepOpt:NullAway:JSpecifyMode=true \
                            -XepOpt:NullAway:TreatGeneratedAsUnannotated=true \
                            -XepOpt:NullAway:CheckOptionalEmptiness=true \
                            -XepOpt:NullAway:HandleTestAssertionLibraries=true \
                            -XepOpt:NullAway:AssertsEnabled=true \
                            -XepOpt:NullAway:AnnotatedPackages=info.jab
                        </arg>
                    </compilerArgs>
                    <annotationProcessorPaths>
                        <path>
                            <groupId>com.google.errorprone</groupId>
                            <artifactId>error_prone_core</artifactId>
                            <version>${error-prone.version}</version>
                        </path>
                        <path>
                            <groupId>com.uber.nullaway</groupId>
                            <artifactId>nullaway</artifactId>
                            <version>${nullaway.version}</version>
                        </path>
                    </annotationProcessorPaths>
                </configuration>
            </plugin>

            <!-- Maven Surefire Plugin -->
            <plugin>
                <groupId>org.apache.maven.plugins</groupId>
                <artifactId>maven-surefire-plugin</artifactId>
                <version>${maven-plugin-surefire.version}</version>
                <configuration>
                    <skipAfterFailureCount>1</skipAfterFailureCount>
                    <includes>
                        <include>**/*Test.java</include>
                    </includes>
                    <excludes>
                        <exclude>**/*IT.java</exclude>
                    </excludes>
                </configuration>
            </plugin>

            <!-- Maven Failsafe Plugin -->
            <plugin>
                <groupId>org.apache.maven.plugins</groupId>
                <artifactId>maven-failsafe-plugin</artifactId>
                <version>${maven-plugin-failsafe.version}</version>
                <configuration>
                    <includes>
                        <include>**/*IT.java</include>
                    </includes>
                    <excludes>
                        <exclude>**/*Test.java</exclude>
                    </excludes>
                    <systemPropertyVariables>
                        <ENABLE_INTEGRATION_TESTS>${ENABLE_INTEGRATION_TESTS}</ENABLE_INTEGRATION_TESTS>
                    </systemPropertyVariables>
                    <environmentVariables>
                        <ENABLE_INTEGRATION_TESTS>${ENABLE_INTEGRATION_TESTS}</ENABLE_INTEGRATION_TESTS>
                    </environmentVariables>
                    <!-- Skip integration test failures when running in CI or when network
                    connectivity is limited -->
                    <testFailureIgnore>true</testFailureIgnore>
                </configuration>
                <executions>
                    <execution>
                        <goals>
                            <goal>integration-test</goal>
                        </goals>
                    </execution>
                </executions>
            </plugin>

            <!-- Versions Maven Plugin -->
            <plugin>
                <groupId>org.codehaus.mojo</groupId>
                <artifactId>versions-maven-plugin</artifactId>
                <version>${maven-plugin-versions.version}</version>
                <configuration>
                    <allowSnapshots>false</allowSnapshots>
                </configuration>
            </plugin>

            <!-- Git Commit ID Plugin -->
            <plugin>
                <groupId>pl.project13.maven</groupId>
                <artifactId>git-commit-id-plugin</artifactId>
                <version>${maven-plugin-git-commit-id.version}</version>
                <executions>
                    <execution>
                        <id>get-the-git-infos</id>
                        <goals>
                            <goal>revision</goal>
                        </goals>
                        <phase>initialize</phase>
                    </execution>
                </executions>
                <configuration>
                    <generateGitPropertiesFile>true</generateGitPropertiesFile>
                    <generateGitPropertiesFilename>${project.build.outputDirectory}/git.properties</generateGitPropertiesFilename>
                    <commitIdGenerationMode>full</commitIdGenerationMode>
                </configuration>
            </plugin>

            <!-- Maven Shade Plugin for executable JAR -->
            <plugin>
                <groupId>org.apache.maven.plugins</groupId>
                <artifactId>maven-shade-plugin</artifactId>
                <version>3.6.0</version>
                <executions>
                    <execution>
                        <phase>package</phase>
                        <goals>
                            <goal>shade</goal>
                        </goals>
                        <configuration>
                            <filters>
                                <filter>
                                    <artifact>*:*</artifact>
                                    <excludes>
                                        <exclude>META-INF/*.SF</exclude>
                                        <exclude>META-INF/*.DSA</exclude>
                                        <exclude>META-INF/*.RSA</exclude>
                                        <exclude>META-INF/MANIFEST.MF</exclude>
                                        <exclude>META-INF/versions/*/module-info.class</exclude>
                                        <exclude>module-info.class</exclude>
                                    </excludes>
                                </filter>
                            </filters>
                            <transformers>
                                <transformer
                                    implementation="org.apache.maven.plugins.shade.resource.ManifestResourceTransformer">
                                    <mainClass>info.jab.core.MainApplication</mainClass>
                                </transformer>
                                <transformer
                                    implementation="org.apache.maven.plugins.shade.resource.ServicesResourceTransformer" />
                                <transformer
                                    implementation="org.apache.maven.plugins.shade.resource.ApacheLicenseResourceTransformer" />
                                <transformer
                                    implementation="org.apache.maven.plugins.shade.resource.ApacheNoticeResourceTransformer" />
                            </transformers>
                            <createDependencyReducedPom>false</createDependencyReducedPom>
                            <minimizeJar>false</minimizeJar>
                        </configuration>
                    </execution>
                </executions>
            </plugin>
        </plugins>
    </build>

    <profiles>
        <profile>
            <id>jacoco</id>
            <activation>
                <activeByDefault>false</activeByDefault>
            </activation>
            <build>
                <plugins>
                    <plugin>
                        <groupId>org.jacoco</groupId>
                        <artifactId>jacoco-maven-plugin</artifactId>
                        <version>${maven-plugin-jacoco.version}</version>
                        <executions>
                            <execution>
                                <id>prepare-agent</id>
                                <goals>
                                    <goal>prepare-agent</goal>
                                </goals>
                            </execution>
                            <execution>
                                <id>report</id>
                                <phase>test</phase>
                                <goals>
                                    <goal>report</goal>
                                </goals>
                            </execution>
                            <execution>
                                <id>check</id>
                                <phase>verify</phase>
                                <goals>
                                    <goal>check</goal>
                                </goals>
                                <configuration>
                                    <rules>
                                        <rule>
                                            <element>BUNDLE</element>
                                            <limits>
                                                <limit>
                                                    <counter>LINE</counter>
                                                    <value>COVEREDRATIO</value>
                                                    <minimum>${coverage.level}%</minimum>
                                                </limit>
                                                <limit>
                                                    <counter>BRANCH</counter>
                                                    <value>COVEREDRATIO</value>
                                                    <minimum>${coverage.level}%</minimum>
                                                </limit>
                                            </limits>
                                        </rule>
                                    </rules>
                                </configuration>
                            </execution>
                        </executions>
                    </plugin>
                </plugins>
            </build>
        </profile>

        <profile>
            <id>sonar</id>
            <activation>
                <activeByDefault>false</activeByDefault>
            </activation>
            <properties>
                <!-- Sonar Configuration -->
                <sonar.organization>jabrena</sonar.organization>
                <sonar.projectKey>jabrena_plantuml-to-png-mcp</sonar.projectKey>
                <sonar.projectName>PlantUML to PNG MCP</sonar.projectName>
                <sonar.host.url>https://sonarcloud.io</sonar.host.url>
                <sonar.java.source>${java.version}</sonar.java.source>
                <sonar.java.target>${java.version}</sonar.java.target>
                <sonar.java.binaries>target/classes</sonar.java.binaries>
                <sonar.java.test.binaries>target/test-classes</sonar.java.test.binaries>
                <sonar.sources>src/main/java</sonar.sources>
                <sonar.tests>src/test/java</sonar.tests>
                <sonar.coverage.exclusions>**/*Test*.java,**/*IT*.java</sonar.coverage.exclusions>
                <sonar.cpd.exclusions>**/*Test*.java,**/*IT*.java</sonar.cpd.exclusions>
            </properties>
            <build>
                <plugins>
                    <plugin>
                        <groupId>org.sonarsource.scanner.maven</groupId>
                        <artifactId>sonar-maven-plugin</artifactId>
                        <version>${maven-plugin-sonar.version}</version>
                        <executions>
                            <execution>
                                <phase>verify</phase>
                                <goals>
                                    <goal>sonar</goal>
                                </goals>
                            </execution>
                        </executions>
                    </plugin>
                </plugins>
            </build>
        </profile>
    </profiles>

    <reporting>
        <plugins>
            <!-- Generates HTML test reports -->
            <plugin>
                <groupId>org.apache.maven.plugins</groupId>
                <artifactId>maven-surefire-report-plugin</artifactId>
                <version>${maven-plugin-surefire.version}</version>
                <configuration>
                    <outputName>junit-report</outputName>
                    <showSuccess>true</showSuccess>
                </configuration>
            </plugin>

            <!-- Adds links to source code in reports -->
            <plugin>
                <groupId>org.apache.maven.plugins</groupId>
                <artifactId>maven-jxr-plugin</artifactId>
                <version>${maven-plugin-jxr.version}</version>
            </plugin>
        </plugins>
    </reporting>
</project><|MERGE_RESOLUTION|>--- conflicted
+++ resolved
@@ -22,21 +22,12 @@
         <jcolor.version>5.5.1</jcolor.version>
         <jfiglet.version>0.0.9</jfiglet.version>
 
-<<<<<<< HEAD
         <!-- Test dependencies -->
         <junit.version>5.13.1</junit.version>
         <assertj.version>3.27.3</assertj.version>
         <mockito.version>5.18.0</mockito.version>
         <byte-buddy.version>1.17.5</byte-buddy.version>
-        <wiremock.version>3.13.0</wiremock.version>
-=======
-    <!-- Test dependencies -->
-    <junit.version>5.13.1</junit.version>
-    <assertj.version>3.27.3</assertj.version>
-    <mockito.version>5.18.0</mockito.version>
-    <byte-buddy.version>1.17.5</byte-buddy.version>
-    <wiremock.version>3.13.1</wiremock.version>
->>>>>>> b7be0000
+        <wiremock.version>3.13.1</wiremock.version>
 
         <!-- Maven Extensions -->
         <maven-extensions-timeline.version>2.0.3</maven-extensions-timeline.version>
